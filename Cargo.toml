[package]
name = "hbb_common"
version = "0.1.0"
authors = ["open-trade <info@opentradesolutions.com>"]
edition = "2018"

# See more keys and their definitions at https://doc.rust-lang.org/cargo/reference/manifest.html

[dependencies]
# new flexi_logger failed on rustc 1.75
flexi_logger = { version = "0.27", features = ["async"] }
protobuf = { version = "3.7", features = ["with-bytes"] }
tokio = { version = "1.44", features = ["full"] }
tokio-util = { version = "0.7", features = ["full"] }
futures = "0.3"
bytes = { version = "1.10", features = ["serde"] }
log = "0.4"
env_logger = "0.11"
socket2 = { version = "0.3", features = ["reuseport"] }
zstd = "0.13"
anyhow = "1.0"
futures-util = "0.3"
directories-next = "2.0"
rand = "0.8"
serde_derive = "1.0"
serde = "1.0"
serde_json = "1.0"
lazy_static = "1.5"
confy = { git = "https://github.com/rustdesk-org/confy" }
dirs-next = "2.0"
filetime = "0.2"
sodiumoxide = "0.2"
regex = "1.11"
tokio-socks = { git = "https://github.com/rustdesk-org/tokio-socks" }
chrono = "0.4"
backtrace = "0.3"
libc = "0.2"
dlopen = "0.1"
toml = "0.7"
uuid = { version = "1.16", features = ["v4"] }
# new sysinfo issue: https://github.com/rustdesk/rustdesk/pull/6330#issuecomment-2270871442
sysinfo = { git = "https://github.com/rustdesk-org/sysinfo", branch = "rlim_max" }
# new flexi_logger failed on nightly rustc 1.75 for x86
thiserror = "1.0"
httparse = "1.10"
base64 = "0.22"
url = "2.5"
sha2 = "0.10"
<<<<<<< HEAD
tokio-tungstenite = {version = "0.26.2", optional = true}
tungstenite = {version = "0.26.2", optional = true}

[features]
default = ["websocket"]
websocket = ["dep:tokio-tungstenite", "dep:tungstenite"]

=======
tokio-tungstenite = "0.26"
>>>>>>> ebb4d4a4

[target.'cfg(not(any(target_os = "android", target_os = "ios")))'.dependencies]
mac_address = "1.1"
default_net = { git = "https://github.com/rustdesk-org/default_net" }
machine-uid = { git = "https://github.com/rustdesk-org/machine-uid" }
[target.'cfg(not(any(target_os = "macos", target_os = "windows")))'.dependencies]
tokio-rustls = { version = "0.26", features = ["logging", "tls12", "ring"], default-features = false }
rustls-platform-verifier = "0.5"
rustls-pki-types = "1.11"
[target.'cfg(any(target_os = "macos", target_os = "windows"))'.dependencies]
tokio-native-tls ="0.3"

[build-dependencies]
protobuf-codegen = { version = "3.7" }

[target.'cfg(target_os = "windows")'.dependencies]
winapi = { version = "0.3", features = ["winuser", "synchapi", "pdh", "memoryapi", "sysinfoapi"] }

[target.'cfg(target_os = "macos")'.dependencies]
osascript = "0.3"<|MERGE_RESOLUTION|>--- conflicted
+++ resolved
@@ -46,34 +46,36 @@
 base64 = "0.22"
 url = "2.5"
 sha2 = "0.10"
-<<<<<<< HEAD
-tokio-tungstenite = {version = "0.26.2", optional = true}
-tungstenite = {version = "0.26.2", optional = true}
+tokio-tungstenite = { version = "0.26.2" }
+tungstenite = { version = "0.26.2" }
 
-[features]
-default = ["websocket"]
-websocket = ["dep:tokio-tungstenite", "dep:tungstenite"]
-
-=======
-tokio-tungstenite = "0.26"
->>>>>>> ebb4d4a4
 
 [target.'cfg(not(any(target_os = "android", target_os = "ios")))'.dependencies]
 mac_address = "1.1"
 default_net = { git = "https://github.com/rustdesk-org/default_net" }
 machine-uid = { git = "https://github.com/rustdesk-org/machine-uid" }
 [target.'cfg(not(any(target_os = "macos", target_os = "windows")))'.dependencies]
-tokio-rustls = { version = "0.26", features = ["logging", "tls12", "ring"], default-features = false }
+tokio-rustls = { version = "0.26", features = [
+    "logging",
+    "tls12",
+    "ring",
+], default-features = false }
 rustls-platform-verifier = "0.5"
 rustls-pki-types = "1.11"
 [target.'cfg(any(target_os = "macos", target_os = "windows"))'.dependencies]
-tokio-native-tls ="0.3"
+tokio-native-tls = "0.3"
 
 [build-dependencies]
 protobuf-codegen = { version = "3.7" }
 
 [target.'cfg(target_os = "windows")'.dependencies]
-winapi = { version = "0.3", features = ["winuser", "synchapi", "pdh", "memoryapi", "sysinfoapi"] }
+winapi = { version = "0.3", features = [
+    "winuser",
+    "synchapi",
+    "pdh",
+    "memoryapi",
+    "sysinfoapi",
+] }
 
 [target.'cfg(target_os = "macos")'.dependencies]
 osascript = "0.3"